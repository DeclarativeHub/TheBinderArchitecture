--- conflicted
+++ resolved
@@ -1,12 +1,6 @@
 # The Binder Architecture
 
-<<<<<<< HEAD
 The Binder Architecture is a declarative architecture for iOS development inspired by MVVM and VIPER. It is an attempt to take the best ideas of MVVM and VIPER and implement them without the boilerplate code that the two architectures, especially the latter, suffer from. 
-=======
-> Note: This document is a work in progress.
-
-The Binder architecture is a declarative architecture for iOS development inspired by MVVM and VIPER. It is an attempt to take the best ideas of MVVM and VIPER and implement them without the boilerplate code that the two architectures, especially the latter, suffer from. 
->>>>>>> 60db3f69
 
 The central idea of the Binder architecture is implementing application logic as a function, as opposed to an object. In place of the ViewModel or Presenter, The Binder Architecture defines a function called *the binder*. Such approach enforces declarative application logic that provides all the benefits of declarative paradigm and results in a significant reduction of the boilerplate code that can be found in MVVM and VIPER.
 
